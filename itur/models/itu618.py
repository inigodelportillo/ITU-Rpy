--- conflicted
+++ resolved
@@ -438,13 +438,9 @@
         return XPD_p
 
     @classmethod
-<<<<<<< HEAD
+
     def scintillation_attenuation_sigma(self, lat, lon, f, el, p, D, eta=0.5,
                                         T=None, H=None, P=None, hL=1000):
-=======
-    def scintillation_attenuation(self, lat, lon, f, el, p, D, eta=0.5, T=None,
-                                  H=None, P=None, hL=1000):
->>>>>>> 98b68e86
         # Step 1: For the value of t, calculate the saturation water vapour
         # pressure, es, (hPa), as specified in Recommendation ITU-R P.453.
         if T is not None and H is not None and P is not None:
